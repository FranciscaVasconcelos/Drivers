--- conflicted
+++ resolved
@@ -2594,80 +2594,8 @@
 state_value: Single qubit
 group: Qubits for tomography
 section: Tomography
-<<<<<<< HEAD
 
 [Qubit 1 # tomography]
-=======
-[Qubit 1 # tomography (9 pulse set)]
-label: Qubit 1 waveform #
-datatype: COMBO
-def_value: One
-combo_def_1: One
-combo_def_2: Two
-combo_def_3: Three
-combo_def_4: Four
-combo_def_5: Five
-combo_def_6: Six
-combo_def_7: Seven
-combo_def_8: Eight
-combo_def_9: Nine
-state_quant: Tomography scheme
-state_value: Two qubit (9 pulse set)
-group: Qubits for tomography
-section: Tomography
-[Qubit 2 # tomography (9 pulse set)]
-label: Qubit 2 waveform #
-datatype: COMBO
-def_value: Two
-combo_def_1: One
-combo_def_2: Two
-combo_def_3: Three
-combo_def_4: Four
-combo_def_5: Five
-combo_def_6: Six
-combo_def_7: Seven
-combo_def_8: Eight
-combo_def_9: Nine
-state_quant: Tomography scheme
-state_value: Two qubit (9 pulse set)
-group: Qubits for tomography
-section: Tomography
-[Qubit 1 # tomography (30 pulse set)]
-label: Qubit 1 waveform #
-datatype: COMBO
-def_value: One
-combo_def_1: One
-combo_def_2: Two
-combo_def_3: Three
-combo_def_4: Four
-combo_def_5: Five
-combo_def_6: Six
-combo_def_7: Seven
-combo_def_8: Eight
-combo_def_9: Nine
-state_quant: Tomography scheme
-state_value: Two qubit (30 pulse set)
-group: Qubits for tomography
-section: Tomography
-[Qubit 2 # tomography (30 pulse set)]
-label: Qubit 2 waveform #
-datatype: COMBO
-def_value: Two
-combo_def_1: One
-combo_def_2: Two
-combo_def_3: Three
-combo_def_4: Four
-combo_def_5: Five
-combo_def_6: Six
-combo_def_7: Seven
-combo_def_8: Eight
-combo_def_9: Nine
-state_quant: Tomography scheme
-state_value: Two qubit (30 pulse set)
-group: Qubits for tomography
-section: Tomography
-[Qubit 1 # tomography (36 pulse set)]
->>>>>>> 5e2fddfe
 label: Qubit 1 waveform #
 datatype: COMBO
 def_value: One
@@ -2686,6 +2614,7 @@
 state_value_3: Two qubit (36 pulse set)
 group: Qubits for tomography
 section: Tomography
+
 [Qubit 2 # tomography]
 label: Qubit 2 waveform #
 datatype: COMBO
