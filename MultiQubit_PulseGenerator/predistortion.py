--- conflicted
+++ resolved
@@ -154,13 +154,10 @@
         self.tau1 = config.get('Predistort Z{} - tau1'.format(1))
         self.A2 = config.get('Predistort Z{} - A2'.format(1))
         self.tau2 = config.get('Predistort Z{} - tau2'.format(1))
-<<<<<<< HEAD
+
         self.A3 = config.get('Predistort Z{} - A3'.format(1))
         self.tau3 = config.get('Predistort Z{} - tau3'.format(1))
-        self.dt = 1/config.get('Sample rate')
-=======
         self.dt = 1 / config.get('Sample rate')
->>>>>>> 6fc2db4b
 
     def predistort(self, waveform):
         """Predistort input waveform.
@@ -177,17 +174,11 @@
 
         """
         Y = np.fft.rfft(waveform, norm='ortho')
-<<<<<<< HEAD
+
         omega = 2*np.pi*np.fft.rfftfreq(len(waveform), self.dt)
         H = 1 + (1j*self.A1*omega*self.tau1)/(1j*omega*self.tau1+1) + (1j*self.A2*omega*self.tau2)/(1j*omega*self.tau2+1) + (1j*self.A3*omega*self.tau3)/(1j*omega*self.tau3+1)
         Yc = Y/H
-=======
-        omega = 2 * np.pi * np.fft.rfftfreq(len(waveform), self.dt)
-        H = (1 + (1j * self.A1 * omega * self.tau1) /
-             (1j * omega * self.tau1 + 1) +
-             (1j * self.A2 * omega * self.tau2) / (1j * omega * self.tau2 + 1))
-        Yc = Y / H
->>>>>>> 6fc2db4b
+
         yc = np.fft.irfft(Yc, norm='ortho')
         return yc
 
